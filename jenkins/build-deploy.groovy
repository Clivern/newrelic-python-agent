--- conflicted
+++ resolved
@@ -9,11 +9,7 @@
 // Views for any build and deploy jobs
 
 use(extensions) {
-<<<<<<< HEAD
     view('PY_Deploy', 'Deployment jobs',
-=======
-    view('Python_Agent_Deploy', 'Deployment jobs',
->>>>>>> 09ec4c7e
          '(deploy-to-pypi)|(deploy-to-s3)|(build-and-archive-package)')
 
     baseJob('deploy-to-pypi') {

unreleased
----------

<<<<<<< HEAD
=======
5.0.2 (2019-08-12)
------------------

- Fixed a crash when using feedparser

  When running with the feedparser library the agent would crash on attempting
  to parse an RSS feed. This issue has now been corrected.

>>>>>>> 36441d2e
- Fixed a crash when using django-piston

  When running with the django-piston library the agent would crash on
  attempting to service a request. This issue has now been corrected.

5.0.1 (2019-08-09)
------------------

- Fixed a crash when using the Mako template library

  When running with the Mako template libraty the agent would attempt
  to use an outdated version of the FunctionTrace API resulting in a
  crash.

5.0.0 (2019-08-06)
------------------

- Added event loop diagnostics feature

- Added GA support for Tornado 6.x

- Remove tornado r1 instrumentation
  
  All support for instrumentation which was previously hidden behind
  the feature flag tornado.instrumentation.r1 has been completely removed.

- Remove tornado r3 instrumentation

  All support for instrumentation which was previously hidden behind 
  the feature flag tornado.instrumentation.r3 has been completely removed.

- Remove tornado r4 instrumentation

  All support for instrumentation which was previously hidden behind 
  the feature flag tornado.instrumentation.r4 has been completely removed.

- Remove Tornado 3 instrumentation

  All support for instrumentation of Tornado 3 has been completely removed.

- The TransactionContext API has been removed

  The TransactionContext API is no longer supported and has been removed in
  this release.

- Remove support for Python 3.4

  Python 3.4 is no longer supported by the Python Agent.

- Updated the WebTransaction API interface

  The interface for WebTransaction has been generalized and is no longer
  WSGI specific. For usage of  this API please refer to our docs.

4.20.1 (2019-06-21)
-------------------

- Fixed a crash when using uvicorn workers with gunicorn

  When running ASGI applications with gunicorn, the agent would attempt to
  instrument the application as a WSGI application, resulting in a crash. The
  agent will no longer attempt to instrument gunicorn applications that are
  coroutines.

- TransactionContext API is now deprecated

  The TransactionContext API will be removed in a future release.

- Remove logging of license keys

  The agent logged license keys when data failed to send to New Relic.
  The agent will no longer log license keys to the agent logs under any
  circumstance.

- Fix operation of distributed tracing and cross application tracing when
  httplib connections are reused.

  When making multiple requests via a single connection with httplib, httplib2,
  or urllib3, the proper headers will be added to each outgoing request. As a
  result, cross application tracing and distributed tracing will now operate as
  expected when reusing connection objects.

- Improved gRPC support

  The external and transaction pages now show the gRPC method being called in
  addition to the host and port.

4.20.0 (2019-05-22)
-------------------

- Add a new API to retrieve the current trace ID

  Retrieving the current trace ID can now be accomplished with a call to
  ``newrelic.agent.current_trace_id()``. This method will return the current
  trace id, or None if no transaction is in progress. 

- Add new api current_span_id

  Retrieving the current span ID can now be accomplished with a call to
  ``newrelic.agent.current_span_id()``. This method will return the id of the
  current span, or None if no span is in progress. 

- Exclusive time incorrectly displayed when using concurrent asyncio

  The New Relic UI may have shown times equaling greater than 100 percent of
  the total time when executing concurrent tasks in asyncio. The exclusive
  times reported by the agent will now be correctly displayed in APM and
  insights.

4.18.0 (2019-04-17)
----------

- Improved gRPC support

  Support for measuring inbound gRPC requests has now been added. Inbound gRPC
  requests will now show as web transactions in APM. Additionally, distributed
  tracing is now supported as part of the gRPC instrumentation package.

- Update pika instrumentation to support the 1.x releases

  When using the agent with pika versions 1.x and up, the agent may have caused
  an application crash. The agent now correctly collects data on newer versions
  of pika.

- The startup_timeout setting may not have been honored in a multithreaded application

  When startup_timeout is set to a number greater than 0, the servicing of
  transactions is blocked until the agent has fully activated. In multithreaded
  applications, only the first thread would block due to improper locking. The
  agent will now block on all threads.

4.16.1 (2019-03-29)
-------------------

- Fix memory leak on Python 2 WSGI applications

  When using the 4.16.0 agent on Python 2 to monitor WSGI applications, the
  agent would cause memory to be allocated on each request. On Python 2, this
  memory was never deallocated due to a reference cycle. This has now been
  corrected.

4.16.0 (2019-03-25)
-------------------

- Add new API web_transaction

  This method is now exposed both as a public API through newrelic.agent.api.wrap_web_transaction,
  and as a decorator with newrelic.agent.api.web_transaction,
  It can be used to instrument non-WSGI web transactions. For usage of this API see
  https://docs.newrelic.com/docs/agents/python-agent/python-agent-api/webtransaction

- The presence of unicode values in a SQL query on Python 2 may cause an application crash

  The agent was not properly handling unicode values when recording SQL queries
  in Python 2. As a result, the presence of unicode values in SQL queries in
  Python 2 applications may have resulted in an application crash. Unicode
  values in Python 2 SQL queries are now properly handled.

- The Python Agent may have improperly biased the random sampling of distributed traces

  Distributed traces are randomly sampled across services. The agent is
  responsible for propagating the state of its sampling decision to other
  services. In propagating that decision, an improper sampling bias may have
  been introduced in downstream services.

- The agent will no longer report the command arguments used to start newrelic-admin

  The agent previously reported the startup command and arguments when using
  ``newrelic-admin run-program`` and ``newrelic-admin run-python``. The command
  and arguments are no longer sent to New Relic. This data may continue to be
  logged to the agent log files when debug level logs are enabled.

4.14.0 (2019-02-12)
-------------------

- @background_task can now be used with coroutines

  The background_task decorator API can now be used with native coroutines and generators.

.. code-block:: python

  @background_task(name='my_coroutine')
  async def my_coroutine():
    await asyncio.sleep(0.1)


- Add support for collection of Kubernetes metadata

  The agent will now collect environment variables prefixed by
  ``NEW_RELIC_METADATA_`` as additional metadata. Some of this metadata may be
  added to Transaction events to provide context between your Kubernetes
  cluster and your services. For details on the benefits (currently in beta)
  see `this blog post <https://blog.newrelic.com/engineering/monitoring-application-performance-in-kubernetes/>`_.

  The agent now also collects the ``KUBERNETES_SERVICE_HOST`` environment
  variable to detect when the application is running on Kubernetes. The data is
  used to link the application to the host machine when using the New Relic
  infrastructure product.

4.12.0 (2019-01-22)
-------------------

- AWS operation and request ID will now be reported in transaction traces and
  spans when using boto3 and botocore

  The agent will now report `aws.requestId` and `aws.operation` for all calls
  to AWS made using botocore and boto3.

- DynamoDB calls are now reported under the Databases tab.

  The agent will now record DynamoDB query performance in the Databases tab in
  APM in addition to table name for the following calls:

    * put_item
    * get_item
    * update_item
    * delete_item
    * create_table
    * delete_table
    * query
    * scan

- Certain SQS calls will now report additional data for spans and transaction
  traces

  The agent will now record the queue name in spans and transaction traces for
  the following SQS calls:

    * send_message
    * send_message_batch
    * receive_message

- SNS publish will now report additional data for spans and transaction traces

  The SNS topic, target, or the string literal PhoneNumber will be reported to
  New Relic inside of spans and transaction traces.

- The full URL path will now be recorded on span events and transaction traces
  when using boto3 or botocore

  The agent will now record the full URL path for API calls made to AWS through
  the boto3 / botocore libraries. The path will be available through span
  events and transaction traces.

- Using newrelic-admin to start a GunicornWebWorker with an application factory
  resulted in an application crash

  The agent would fail to start if using the newrelic-admin command to start an
  aiohttp application factory with GunicornWebWorker. This issue has now been
  fixed.


4.10.0 (2019-01-10)
------------------

- Add ability to exclude attributes from span events and transaction segments

  This release adds support to exclude attributes from span events (via the
  span_events.include/exclude options) and from transaction segments (via the
  transaction_segments.include/exclude option).

  As with other attribute destinations, these new options will inherit values
  from the top-level attributes.include/exclude settings. See the documentation
  for more information.

  This feature also includes filtering of url parameters from span events and
  transaction segments.


- Transaction counts were not reported for aiohttp's built-in error pages

  When a built-in error route was reached in aiohttp (such as a 404 due to a
  missing route), transactions were not recorded. As a result, the transaction
  counts may have been artificially low. aiohttp system route traffic will now
  be reported.

- aiohttp cross application tracing linking to non-Python applications may have been
  omitted if using multidict<3.0

  For aiohttp users using multidict versions less than 3.0, cross application
  tracing HTTP headers may have been generated in a way that was incompatible
  with non-Python applications. Headers are now generated in a format
  compatible with all New Relic agents.

- aiohttp 3.5.x versions generated agent instrumentation errors

  The agent previously failed to instrument aiohttp applications running
  versions 3.5.0 and greater. The agent now supports aiohttp versions up to
  3.5.1.

- Add public add_custom_parameters API

  The method add_custom_parameters on Transaction is now exposed through
  newrelic.agent.add_custom_parameters

4.8.0 (2018-12-03)
------------------

- "newrelic-admin record_deploy" now functions with proxies.

  The "newrelic-admin record_deploy" command previously did not function when
  a proxy was defined by the newrelic.ini configuration file or the
  ``NEW_RELIC_PROXY_*`` environment variables. This bug has now been fixed.

- Add support for Falcon web framework

  This release adds support for the Falcon web framework. Data will now
  be automatically collected for applications using Falcon framework. The data
  will appear in both APM and Insights and will include performance details as
  well as information on application errors.

- Cross Application Tracing HTTP response headers were inserted on a 304 response

  When cross application tracing is enabled and the agent received a HTTP
  request from an application utilizing cross application tracing, the agent
  may have inserted additional response headers on a 304 HTTP response. The
  agent will no longer insert headers on a 304 response.


4.6.0 (2018-11-12)
------------------

- Monitoring of Lambda functions

  This release includes changes to the agent to enable monitoring of Lambda
  functions. If you are interested in learning more or previewing New Relic
  Lambda monitoring please email lambda_preview@newrelic.com.

- Improve naming of Sanic HTTPMethodView view handlers

  Sanic views that were defined using the HTTPMethodView class were previously
  all named HTTPMethodView.as_view.<locals>.view regardless of the actual class
  in use. The agent will now name transactions after the actual view handler
  class.

- Fix ignored error reporting in CherryPy instrumention

  When missing query parameters, unexpected query parameters, unexpected positional
  arguments, or duplicate arguments were present in the CherryPy framework, a
  TypeError exception was recorded even when an ignored response status code
  (such as a 404) was generated. An error is no longer recorded when it results in
  the generation of an ignored status code.

- Excluding `request.uri` from transaction trace attributes hides it in the UI

  When `request.uri` is added to either `attributes.exclude` or
  `transaction_tracer.attributes.exclude`, the value will now no longer appear
  in the APM UI for transaction traces.

- Ability to disable sending `request.uri` as part of error traces

  Error traces will now respect excluding `request.uri` when added to the
  attributes.exclude list in the newrelic.ini configuration file.

- Fix tracing of functions returning generators

  When tracing generators whose parent traces have ended an error was seen
  in the logs "Transaction ended but current_node is not Sentinel." This has
  now been fixed.


4.4.1 (2018-09-21)
------------------

- The creation of sampled events sometimes raised an exception in Python 3

  When more events (Transaction, Transaction Error, Custom, or Span) were
  created than allowed per harvest period in Python 3, sometimes a `TypeError:
  '<' not supported between instances of 'dict' and 'dict'` was raised. This
  issue has now been fixed.


4.4.0 (2018-09-11)
------------------

- Add instrumentation for Sanic framework

  Data is now automatically collected for applications using the Sanic
  framework. Data for Sanic applications will appear in both APM and Insights.
  Additionally, cross application tracing and distributed tracing is supported
  for incoming requests for Sanic applications. In addition to service maps,
  Sanic applications will now show the calling application in transaction
  traces.

- Explain plans were not generated when using psycopg2 named cursors

  When using named cursors in psycopg2, the agent attempted to generate an
  explain plan using the same named cursor. This resulted in a syntax error
  when the query was issued to the database. When using the default connection
  and cursor factories, the agent will now execute the explain query using only
  unnamed cursors.

- Convert bytes-like SQL statements to strings before obfuscating

  If a bytes-like object is used instead of a string when making a SQL call, a
  traceback was seen in the logs with `TypeError: cannot use a string pattern
  on a bytes-like object`. This issue has now been fixed.

- Save settings to `MessageTrace` objects

  If an external call using an instrumented http external library (for example
  `requests`) was used within a `MessageTrace`, a traceback was seen in the
  logs with `AttributeError: 'MessageTrace' object has no attribute
  'settings'`. This issue has now been fixed.


4.2.0 (2018-07-31)
------------------

- Distributed Tracing support

  Distributed tracing lets you see the path that a request takes as it travels
  through your distributed system. By showing the distributed activity through
  a unified view, you can troubleshoot and understand a complex system better
  than ever before.

  Distributed tracing is available with an APM Pro or equivalent subscription.
  To see a complete distributed trace, you need to enable the feature on a set
  of neighboring services. Enabling distributed tracing changes the behavior of
  some New Relic features, so carefully consult the [transition
  guide](https://docs.newrelic.com/docs/transition-guide-distributed-tracing)
  before you enable this feature.

  To enable distributed tracing, add `distributed_tracing.enabled = true` to
  your newrelic.ini file or use the environment variable
  `NEW_RELIC_DISTRIBUTED_TRACING_ENABLED=true`.

- Add support for tracing Pyramid tweens

  [Pyramid tweens](https://docs.pylonsproject.org/projects/pyramid/en/latest/glossary.html#term-tween)
  are now automatically timed and added to the transaction detail view. The
  time spent in a Pyramid tween will be displayed in the transaction breakdown
  table and in the trace details of a transaction trace.

- Custom Insights event data attached to transactions in excess of 100 events
  were omitted

  The agent may have failed to send custom event data (record_custom_event) to
  insights when recorded as part of a Transaction containing over 100 custom
  events. This issue has now been corrected.

- Provide configuration option for custom CA bundle.

  Customers can now use the `ca_bundle_path` configuration option or set the
  `NEW_RELIC_CA_BUNDLE_PATH` environment variable to set the path to a local CA
  bundle. This CA bundle will be used to validate the SSL certificate presented
  by New Relic's data collection service.


4.0.0 (2018-07-23)
------------------

- Remove support for Python 2.6 / Python 3.3

  Python 2.6 and Python 3.3 are no longer supported by the Python Agent.

- Remove add_user_attribute APIs from the agent.

  The add_user_attribute and add_user_attributes APIs have been removed from
  the agent.  These APIs have been replaced with
  newrelic.agent.add_custom_parameter and newrelic.agent.add_custom_parameters.

- Remove wrap_callable API from the agent.

  The wrap_callable API has been removed from the agent. This API has been
  replaced with newrelic.agent.FunctionWrapper.


3.4.0 (2018-07-12)
------------------

- Agent raises a KeyError: 'NEW_RELIC_ADMIN_COMMAND' exception causing a crash

  Under certain conditions, using the newrelic-admin wrapper script could cause
  an application to crash shortly after startup with a KeyError exception. The
  cause of the crash has been addressed.

- Agent raises an AttributeError on Python 3 when using WSGI overrides with
  multiple app names

  When using WSGI environ overrides to specify multiple app names as described
  in the docs
  https://docs.newrelic.com/docs/agents/manage-apm-agents/app-naming/use-multiple-names-app
  the agent will raise an AttributeError. This error has been corrected.

- Agent raises an AttributeError exception under rare conditions when halting
  a trace

  Under certain rare conditions, the agent might raise an exception when trying
  to trace an external call in a transaction that has been forcibly halted.
  The cause of the exception has been addressed.

- Agent raises a RuntimeError exception under particular conditions
  when using the Tornado r3 instrumentation

  When attempting to yield many times from a wrapped tornado.gen.coroutine
  when using Tornado's r3 instrumentation, a RuntimeError due to hitting
  the maximum recursion limit can occur. The cause of this exception has
  been patched.

- Support Python 3.7

  The New Relic Python Agent now supports Python 3.7.


3.2.2 (2018-06-11)
------------------

- Improved handling of celery max-tasks-per-child

  Data recorded by the Python Agent may not have been reported when
  celery was operated with the max-tasks-per-child setting. All data is now
  reported independent of the max tasks per child setting.

- Improve support for PyMongo v3.x

  PyMongo v3 added many new methods on the `pymongo.Collection` object that did
  not exist in v2. These methods have now been instrumented. Calls to these
  methods will now appear in APM.

- Scheduling tasks that run after a transaction ends causes an error

  Coroutines scheduled to execute after a transaction ends using create_task or
  ensure_future may have caused the runtime instrumentation error:
     The transaction already completed meaning a child called complete trace
     after the trace had been finalized.
  and subsequent crash. Coroutines that execute beyond the end of a transaction
  will no longer cause an error.


3.2.1 (2018-05-16)
------------------

- Do not run explain plans for psycopg2 connections using the ``async_`` kwarg

  As "async" is now a keyword in Python 3.7, psycopg2 now allows ``async_`` as an
  alias for its "async" kwarg for psycopg2.connect as of psycopg2 v2.7.4.
  Previously, explain plans were attempted for these connections and a
  traceback would be seen in the logs. This has now been fixed.

- Fix traceback when using callbacks as partials in pika consumers

  When passing a callback that is a functools partial to pika channel
  consumers, a traceback occurred in some instances. This issue has now been
  fixed.

- cx_Oracle database calls that use SessionPool objects were not recorded

  When using the cx_Oracle SessionPool interace, database transactions made
  through the acquired pool connection may not have been reported. Database
  transactions that using connections generated by SessionPool are now reported
  as expected.

- SQL targets for call statements may contain a period

  For a SQL command like `CALL foo.bar(:baz)`, APM would show metrics under the
  target name `foo` instead of the full name `foo.bar`. This has been fixed.


3.2.0 (2018-04-04)
------------------

- Fix CherryPy ignore by status code for exceptions using reason phrases

  CherryPy accepts string values for `HTTPError` status (reason phrases). When
  creating `HTTPError` exceptions in this way, responses were not properly
  ignored by status code. Responses generated by `HTTPError` exceptions using
  reason phrases are now properly ignored.

- Record Flask RESTful and Flask RestPlus exceptions

  Since Flask RESTful and Flask RestPlus handle all errors that are raised in
  their handlers, these errors were not being captured by the normal Flask
  instrumentation in the Python agent. Exception handling has now been added
  for these two components.

- Add request.uri attribute to transaction and error events

  The Python agent will now report request.uri as an attribute on transaction
  events and error events. To disable this feature, add request.uri to the
  attributes.exclude list in the newrelic.ini configuration file.

- Using send_file with Flask Compress middleware may have caused an application
  crash

  When using browser monitoring auto instrumentation on an application using
  Flask Compress, the use of the Flask send_file helper to send html files
  resulted in an application crash. This issue has now been resolved.

- Fix incorrect parenting for traces of coroutines scheduled with asyncio
  gather/ensure_future

  Coroutines scheduled with asyncio gather/ensure_future may have been reported
  as being a child of the wrong function. This issue has now been corrected.

- Add instrumentation hooks for the Cheroot WSGI server

  Any customers using Cheroot with an unsupported application framework will
  now see data reported in New Relic APM.


3.0.0 (2018-03-14)
------------------

- Removed previously deprecated APIs

  The following APIs have been removed:
    - transaction (use current_transaction)
    - name_transaction (use set_transaction_name)
    - Application.record_metric (use Application.record_custom_metric)
    - Application.record_metrics (use Application.record_custom_metrics)
    - Transaction.notice_error (use Transaction.record_exception)
    - Transaction.record_metric (use Transaction.record_custom_metric)
    - Transaction.name_transaction (use Transaction.set_transaction_name)

- Deprecate Transaction.add_user_attribute

  Transaction.add_user_attribute has been deprecated in favor of
  Transaction.add_custom_parameter. Transaction.add_user_attribute will be
  removed in a future release.

- Deprecate Transaction.add_user_attributes

  Transaction.add_user_attributes has been deprecated in favor of
  Transaction.add_custom_parameters. Transaction.add_user_attributes will be
  removed in a future release.

- Deprecate wrap_callable

  wrap_callable has been deprecated in favor of FunctionWrapper.
  wrap_callable will be removed in a future release.

- Remove data-source admin command

  The platform API (used by newrelic-admin data-source) has been removed.
  Please use data sources
  (https://docs.newrelic.com/docs/agents/python-agent/supported-features/
  python-custom-metrics#registering-a-data-source) in place of the platform
  API.

- SSL connections to New Relic are now mandatory.

  Prior to this version, using an SSL connection to New Relic was the default
  behavior. SSL connections are now enforced (not overrideable).

- Add automatic tracing of AIOHTTP 3 middleware

  In addition to the old-style middleware previously supported, the AIOHTTP 3
  style middleware is now automatically traced as part of the AIOHTTP
  instrumentation package.


2.106.0 (2018-02-28)
--------------------

- Support for AIOHTTP 3

  AIOHTTP major version 3 is now supported by the New Relic Python agent.


2.104.0 (2018-02-20)
--------------------

- Using asyncio.gather or asyncio.ensure_future now tracks transaction context.

  Prior to this release, using asyncio.gather or asyncio.ensure_future may
  result in certain traces (such as external calls) not being reported in the
  transaction. Traces scheduled with asyncio.gather or asyncio.ensure_future
  from within the context of a transaction should now be properly attributed to
  the transaction.

- Disabling SSL connections to New Relic has been deprecated

  SSL connections are enabled by default. In a future release, the option to
  disable SSL will be removed.


2.102.0 (2018-02-05)
--------------------

- Time trace APIs (such as function_trace) can now be used with coroutines.

  The following decorator APIs can now be used with native coroutines and generators:

  * function_trace
  * database_trace
  * datastore_trace
  * external_trace
  * message_trace
  * memcache_trace

  Example:

.. code-block:: python

  @function_trace(name='my_coroutine')
  async def my_coroutine():
    await asyncio.sleep(0.1)

- gRPC instrumentation used on Python 2.x can cause a memory leak

  When using gRPC on Python 2, gRPC futures would not be garbage collected
  resulting in a memory leak. gRPC futures will now be garbage collected.

- Instrumentation for Dropbox v8.0 and newer caused error log messages

  Dropbox client version 8.0 or higher raised instrumentation errors. These
  errors did not prevent metrics on Dropbox from being sent. These errors have
  been removed.

- Values from negated ranges were sometimes added to ignore_status_codes

  Negated status codes not found in the current ignore_status_codes were 
  added if they were part of a range of values. This issue has been addressed.


2.100.0 (2017-01-09)
--------------------

- Security Updates

  See the associated `security bulletin <https://docs.newrelic.com/docs/accounts-partnerships/accounts/security-bulletins/security-bulletin-nr18-01>`_.

- Using the aiohttp client results in an application crash

  Under certain circumstances, using the aiohttp client may have resulted in an
  application crash. This issue has been addressed.

- Database queries made with psycopg2 may not have been recorded

  When using the "with" statement to create a cursor, time spent on database
  calls may not have been properly recorded. This issue has been addressed.

- Usage of the pika library resulted in a memory leak

  When using the pika library with New Relic, Channel objects would not be
  cleared from memory as expected. This would result in abnormally high memory
  utilization in some cases. The memory leak has now been fixed.


2.98.0 (2017-11-30)
-------------------

- Enabled reporting of handled exceptions in Django REST Framework

  Exceptions handled by Django REST Framework are now reported if the resulting
  response code is not ignored (see
  https://docs.newrelic.com/docs/agents/python-agent/configuration/python-agent-configuration#error-ignore-status-codes
  for details on ignored status codes).

- Servicing aiohttp websocket requests results in an application crash

  Servicing a websocket request in an aiohttp application may have resulted in
  an application crash when using the New Relic python agent. The application
  will now operate as expected when handling a websocket request.

- Ignore incomplete aiohttp transactions

  In aiohttp, connections can be terminated prior to the HTTP response being
  generated and sent. In those cases, the request handler may be cancelled.
  These transactions are no longer reported.

- Add support for the error_collector.ignore_status_codes setting in Django

  Ignoring exceptions in Django was previously limited to the
  error_collector.ignore_errors configuration option. Ignoring exceptions by
  response status code is now supported for Django through the use of the
  error_collector.ignore_status_codes configuration option.

- Fix to include HTTP status for Tornado transactions

  HTTP status would fail to be added to Tornado transaction events and
  transaction traces. Now http status is automatically added to Tornado
  transaction events in Insights and transaction traces in APM.

- Fix reporting of concurrent external requests in Tornado

  External requests that execute in parallel in a tornado application may
  not have been recorded. This issue has been addressed.


2.96.0 (2017-10-16)
-------------------

- Add instrumentation for aiohttp framework

  Data is now automatically collected for applications using the aiohttp
  framework. Data for aiohttp applications will appear in both APM and
  Insights. Additionally, cross application tracing is supported for incoming
  requests for aiohttp applications. In addition to service maps, aiohttp
  applications will now show the calling application in transaction traces.

- Fix crash for gunicorn gaiohttp driver

  Using gunicorn's gaiohttp worker with New Relic browser monitoring enabled
  may have resulted in an application crash. This crash has been fixed and the
  gaiohttp worker is now fully supported with the New Relic Python Agent.

- Add support for displaying Heroku dyno names.

  Heroku-friendly logic can now be applied to how dyno names are displayed.
  This includes being able to collapse dynos based on prefix.

- Fix crash for pika versions 0.9.x and earlier

  Using the agent with pika versions 0.9.x and earlier could have resulted in
  an application crash. This issue has now been fixed.


2.94.0 (2017-09-19)
-------------------

- Add instrumentation for aiohttp client

  Outbound HTTP requests through the aiohttp library are now recorded. aiohttp
  Cross Application Tracing is now supported for outbound requests. In addition
  to Service Maps, applications accessed through the aiohttp client will now
  appear in transaction traces.

- Fix crash when using psycopg2 v2.7 composable queries

  The psycopg2 library introduced a module to generate SQL dynamically
  (psycopg2.sql) in version 2.7. Passing a Composable type object
  (psycopg2.sql.Composable) to execute or executemany resulted in an
  application crash. The agent now correctly handles psycopg2 Composable
  objects.


2.92.0 (2017-09-06)
-------------------

- Add API for cross application tracing of non-HTTP external services

  A new API is now exposed for implementing cross application tracing in custom
  instrumentation of non-HTTP transport libraries. For usage of this API see
  https://docs.newrelic.com/docs/agents/python-agent/supported-features/cross-application-tracing

- Add instrumentation for gRPC client calls

  Outbound gRPC requests will now show up in APM under the External Services
  tab and in transaction traces.

- Fixes erroneous recording of TastyPie `NotFound` exceptions

  When a TastyPie API view raised a `NotFound` exception resulting in a 404
  response, the agent may have erroneously recorded the exception. This has now
  been fixed.<|MERGE_RESOLUTION|>--- conflicted
+++ resolved
@@ -1,8 +1,6 @@
 unreleased
 ----------
 
-<<<<<<< HEAD
-=======
 5.0.2 (2019-08-12)
 ------------------
 
@@ -11,7 +9,6 @@
   When running with the feedparser library the agent would crash on attempting
   to parse an RSS feed. This issue has now been corrected.
 
->>>>>>> 36441d2e
 - Fixed a crash when using django-piston
 
   When running with the django-piston library the agent would crash on

[tox]
setupdir = {toxinidir}/../..
envlist =
    {py26,py27}-flask{0006,0007,0008,0009}-{with,without}-extensions,
<<<<<<< HEAD
    {py26,py27,py33,py34,py35,py36}-flask0010-{with,without}-extensions,
    {py26,py27,py33,py34,py35,py36}-flaskmaster-{with,without}-extensions,
    pypy-flask{0006,0007,0008,0009,0010}-without-extensions,
    pypy3-flask0010-without-extensions,
=======
    {py26,py27,py33,py34,py35,py36}-flask{0010,0011,0012}-{with,without}-extensions,
    pypy-flask{0006,0007,0008,0009,0010,0011,0012}-without-extensions,
    pypy3-flask{0010,0012}-without-extensions,
>>>>>>> e3253a9c

[jenkins]
mostrecent = flask0012

[pytest]
usefixtures = session_initialization requires_data_collector

[testenv]
deps =
    Flask-Compress
    flask0006: flask<0.7
    flask0007: flask<0.8
    flask0008: flask<0.9
    flask0009: flask<0.10
    flask0010: flask<0.11
<<<<<<< HEAD
    flaskmaster: git+https://github.com/pallets/flask.git
=======
    flask0011: flask<0.12
    flask0012: flask<0.13
>>>>>>> e3253a9c
setenv =
    PYTHONPATH={toxinidir}/..
    TOX_ENVDIR = {envdir}
    without-extensions: NEW_RELIC_EXTENSIONS = false
    with-extensions: NEW_RELIC_EXTENSIONS = true

commands = py.test -v []

install_command=
    pip install -r {toxinidir}/../base_requirements.txt {opts} {packages}<|MERGE_RESOLUTION|>--- conflicted
+++ resolved
@@ -2,16 +2,9 @@
 setupdir = {toxinidir}/../..
 envlist =
     {py26,py27}-flask{0006,0007,0008,0009}-{with,without}-extensions,
-<<<<<<< HEAD
-    {py26,py27,py33,py34,py35,py36}-flask0010-{with,without}-extensions,
-    {py26,py27,py33,py34,py35,py36}-flaskmaster-{with,without}-extensions,
-    pypy-flask{0006,0007,0008,0009,0010}-without-extensions,
-    pypy3-flask0010-without-extensions,
-=======
-    {py26,py27,py33,py34,py35,py36}-flask{0010,0011,0012}-{with,without}-extensions,
-    pypy-flask{0006,0007,0008,0009,0010,0011,0012}-without-extensions,
-    pypy3-flask{0010,0012}-without-extensions,
->>>>>>> e3253a9c
+    {py26,py27,py33,py34,py35,py36}-flask{0010,0011,0012,master}-{with,without}-extensions,
+    pypy-flask{0006,0007,0008,0009,0010,0011,0012,master}-without-extensions,
+    pypy3-flask{0010,0012,master}-without-extensions,
 
 [jenkins]
 mostrecent = flask0012
@@ -27,12 +20,10 @@
     flask0008: flask<0.9
     flask0009: flask<0.10
     flask0010: flask<0.11
-<<<<<<< HEAD
-    flaskmaster: git+https://github.com/pallets/flask.git
-=======
     flask0011: flask<0.12
     flask0012: flask<0.13
->>>>>>> e3253a9c
+    flaskmaster: git+https://github.com/pallets/flask.git
+
 setenv =
     PYTHONPATH={toxinidir}/..
     TOX_ENVDIR = {envdir}

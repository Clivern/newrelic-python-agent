--- conflicted
+++ resolved
@@ -1401,31 +1401,9 @@
 
                     all_analytic_events = []
 
-<<<<<<< HEAD
-                    if len(stats.synthetics_events):
-                        all_analytic_events.extend(stats.synthetics_events)
-
-                    if (configuration.collect_analytics_events and
-                            configuration.transaction_events.enabled):
-
-                        samples = stats.transaction_events
-                        all_analytic_events.extend(samples)
-
-                    if len(all_analytic_events):
-                        _logger.debug('Sending analytics event data '
-                                'for harvest of %r.', self._app_name)
-
-                        self._active_session.send_transaction_events(
-                                all_analytic_events)
-                        all_analytic_events = None
-
-                    # Report internal metrics about sample data set
-                    # for analytics.
-=======
                     synthetics_events = stats.synthetics_events
                     if synthetics_events.num_samples:
                         all_analytic_events.extend(synthetics_events)
->>>>>>> 4e1cdc5c
 
                     if (configuration.collect_analytics_events and
                             configuration.transaction_events.enabled):

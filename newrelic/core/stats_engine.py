--- conflicted
+++ resolved
@@ -1160,18 +1160,12 @@
             internal_metric('Supportability/Python/StatsEngine/ZLIB/Bytes/'
                     'transaction_sample_data', len(json_data))
 
-<<<<<<< HEAD
             level = self.__settings.agent_limits.data_compression_level
             level = level or zlib.Z_DEFAULT_COMPRESSION
 
-            with InternalTrace('Supportability/StatsEngine/ZLIB/Compress/'
-                               'transaction_sample_data'):
-                zlib_data = zlib.compress(six.b(json_data), level)
-=======
             with InternalTrace('Supportability/Python/StatsEngine/ZLIB/'
                     'Compress/transaction_sample_data'):
-                zlib_data = zlib.compress(six.b(json_data))
->>>>>>> 30313fa6
+                zlib_data = zlib.compress(six.b(json_data), level)
 
             with InternalTrace('Supportability/Python/StatsEngine/BASE64/'
                     'Encode/transaction_sample_data'):
@@ -1245,14 +1239,10 @@
         internal_metric('Supportability/Python/StatsEngine/ZLIB/Bytes/'
                 'transaction_sample_data', len(json_data))
 
-<<<<<<< HEAD
         level = self.__settings.agent_limits.data_compression_level
         level = level or zlib.Z_DEFAULT_COMPRESSION
 
-        with InternalTrace('Supportability/StatsEngine/ZLIB/Compress/'
-=======
         with InternalTrace('Supportability/Python/StatsEngine/ZLIB/Compress/'
->>>>>>> 30313fa6
                 'transaction_sample_data'):
             zlib_data = zlib.compress(six.b(json_data), level)
 

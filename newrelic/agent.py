--- conflicted
+++ resolved
@@ -19,14 +19,9 @@
 current_transaction = newrelic.api.transaction.current_transaction
 
 def register_application(name=None, timeout=None):
-<<<<<<< HEAD
-    application = newrelic.api.application.application(name)
-    application.activate(timeout)
-=======
     instance = application(name)
     instance.activate(timeout)
     return instance
->>>>>>> adb81cd6
 
 def shutdown_agent(timeout=None):
     agent = newrelic.core.agent.agent_instance()
@@ -66,7 +61,7 @@
     transaction = current_transaction()
     if transaction:
         transaction.add_custom_parameter(key, value)
-    
+
 def record_exception(exc, value, tb, params={}, ignore_errors=[]):
     transaction = current_transaction()
     if transaction:
